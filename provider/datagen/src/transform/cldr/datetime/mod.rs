--- conflicted
+++ resolved
@@ -21,24 +21,6 @@
 mod symbols;
 pub mod week_data;
 
-<<<<<<< HEAD
-lazy_static! {
-    // BCP-47 value -> CLDR identifier
-    static ref SUPPORTED_CALS: HashMap<icu_locid::extensions::unicode::Value, &'static str> = [
-        (value!("gregory"), "gregorian"),
-        (value!("buddhist"), "buddhist"),
-        (value!("chinese"), "chinese"),
-        (value!("japanese"), "japanese"),
-        (value!("japanext"), "japanese"),
-        (value!("coptic"), "coptic"),
-        (value!("indian"), "indian"),
-        (value!("persian"), "persian"),
-        (value!("ethiopic"), "ethiopic"),
-        (value!("roc"), "roc"),
-    ]
-    .into_iter()
-    .collect();
-=======
 pub static SUPPORTED_CALS: OnceCell<HashMap<icu_locid::extensions::unicode::Value, &'static str>> =
     OnceCell::new();
 
@@ -47,6 +29,7 @@
         [
             (value!("gregory"), "gregorian"),
             (value!("buddhist"), "buddhist"),
+            (value!("chinese"), "chinese"),
             (value!("japanese"), "japanese"),
             (value!("japanext"), "japanese"),
             (value!("coptic"), "coptic"),
@@ -58,7 +41,6 @@
         .into_iter()
         .collect()
     })
->>>>>>> 2c1a71ab
 }
 
 macro_rules! impl_data_provider {
