// This file is part of ICU4X. For terms of use, please see the file
// called LICENSE at the top level of the ICU4X source tree
// (online at: https://github.com/unicode-org/icu4x/blob/main/LICENSE ).

use crate::transform::cldr::cldr_serde;
use icu_calendar::provider::EraStartDate;
use icu_datetime::provider::calendar::*;
use icu_locid::{
    extensions::unicode::{key, value},
    Locale,
};
use icu_provider::datagen::IterableDataProvider;
use icu_provider::prelude::*;
use lazy_static::lazy_static;
use std::collections::HashMap;
use std::collections::HashSet;
use std::str::FromStr;

mod patterns;
mod skeletons;
mod symbols;
pub mod week_data;

lazy_static! {
    // BCP-47 value -> CLDR identifier
    static ref SUPPORTED_CALS: HashMap<icu_locid::extensions::unicode::Value, &'static str> = [
        (value!("gregory"), "gregorian"),
        (value!("buddhist"), "buddhist"),
        (value!("japanese"), "japanese"),
        (value!("japanext"), "japanese"),
        (value!("coptic"), "coptic"),
        (value!("indian"), "indian"),
        (value!("persian"), "persian"),
        (value!("ethiopic"), "ethiopic"),
        (value!("roc"), "roc"),
    ]
    .into_iter()
    .collect();
}

macro_rules! impl_data_provider {
    ($marker:ident, $expr:expr, calendared = $calendared:expr) => {
        impl DataProvider<$marker> for crate::DatagenProvider {
            fn load(&self, req: DataRequest) -> Result<DataResponse<$marker>, DataError> {
                self.check_req::<$marker>(req)?;
                if $calendared == "locale" && req.locale.is_empty() {
                    return Err(DataErrorKind::NeedsLocale.into_error());
                }

                let langid = req.locale.get_langid();
                let calendar = if $calendared == "locale" {
                    req.locale
                        .get_unicode_ext(&key!("ca"))
                        .ok_or_else(|| DataErrorKind::MissingLocale.into_error())?
                } else if $calendared == "false" {
                    value!("gregory")
                } else {
                    value!($calendared)
                };

                let cldr_cal = SUPPORTED_CALS
                    .get(&calendar)
                    .ok_or_else(|| DataErrorKind::MissingLocale.into_error())?;

                let resource: &cldr_serde::ca::Resource = self
                    .source
                    .cldr()?
                    .dates(cldr_cal)
                    .read_and_parse(&langid, &format!("ca-{}.json", cldr_cal))?;

                let mut data = resource
                    .main
                    .0
                    .get(&langid)
                    .expect("CLDR file contains the expected language")
                    .dates
                    .calendars
                    .get(*cldr_cal)
                    .expect("CLDR file contains the expected calendar")
                    .clone();

                // CLDR treats ethiopian and ethioaa as separate calendars; however we treat them as a single resource key that
                // supports symbols for both era patterns based on the settings on the date. Load in ethioaa data as well when dealing with
                // ethiopian.
                if calendar == value!("ethiopic") {
                    let ethioaa: &cldr_serde::ca::Resource = self
                        .source
                        .cldr()?
                        .dates("ethiopic")
                        .read_and_parse(&langid, "ca-ethiopic-amete-alem.json")?;

                    let ethioaa_data = ethioaa
                        .main
                        .0
                        .get(&langid)
                        .expect("CLDR ca-ethiopic-amete-alem.json contains the expected language")
                        .dates
                        .calendars
                        .get("ethiopic-amete-alem")
                        .expect("CLDR ca-ethiopic-amete-alem.json contains the expected calendar")
                        .clone();

                    let mundi_name = ethioaa_data
                        .eras
                        .names
                        .get("0")
                        .expect("ethiopic-amete-alem calendar must have 0 era");
                    let mundi_abbr = ethioaa_data
                        .eras
                        .abbr
                        .get("0")
                        .expect("ethiopic-amete-alem calendar must have 0 era");
                    let mundi_narrow = ethioaa_data
                        .eras
                        .narrow
                        .get("0")
                        .expect("ethiopic-amete-alem calendar must have 0 era");

                    data.eras.names.insert("2".to_string(), mundi_name.clone());
                    data.eras.abbr.insert("2".to_string(), mundi_abbr.clone());
                    data.eras
                        .narrow
                        .insert("2".to_string(), mundi_narrow.clone());
                }

                if calendar == value!("japanese") || calendar == value!("japanext") {
                    // Filter out non-modern eras
                    if calendar != value!("japanext") {
                        let era_dates: &cldr_serde::japanese::Resource = self
                            .source
                            .cldr()?
                            .core()
                            .read_and_parse("supplemental/calendarData.json")?;
                        let mut set = HashSet::<String>::new();
                        for (era_index, date) in
                            era_dates.supplemental.calendar_data.japanese.eras.iter()
                        {
                            let start_date =
                                EraStartDate::from_str(if let Some(start_date) = date.start.as_ref() { start_date } else { continue }).map_err(|_| {
                                    DataError::custom(
                                        "calendarData.json contains unparseable data for a japanese era",
                                    )
                                    .with_display_context(&format!("era index {}", era_index))
                                })?;

                            if start_date.year >= 1868 {
                                set.insert(era_index.into());
                            }
                        }

                        data.eras.names.retain(|e, _| set.contains(e));
                        data.eras.abbr.retain(|e, _| set.contains(e));
                        data.eras.narrow.retain(|e, _| set.contains(e));
                    }

                    // Splice in gregorian data for pre-meiji
                    let greg_resource: &cldr_serde::ca::Resource = self
                        .source
                        .cldr()?
                        .dates("gregorian")
                        .read_and_parse(&langid, "ca-gregorian.json")?;

                    let greg = greg_resource
                        .main
                        .0
                        .get(&langid)
                        .expect("CLDR file contains the expected language")
                        .dates
                        .calendars
                        .get("gregorian")
                        .expect("CLDR file contains a gregorian calendar")
                        .clone();

                    data.eras.names.insert(
                        "-2".into(),
                        greg.eras
                            .names
                            .get("0")
                            .expect("Gregorian calendar must have data for BC")
                            .into(),
                    );
                    data.eras.names.insert(
                        "-1".into(),
                        greg.eras
                            .names
                            .get("1")
                            .expect("Gregorian calendar must have data for AD")
                            .into(),
                    );
                    data.eras.abbr.insert(
                        "-2".into(),
                        greg.eras
                            .abbr
                            .get("0")
                            .expect("Gregorian calendar must have data for BC")
                            .into(),
                    );
                    data.eras.abbr.insert(
                        "-1".into(),
                        greg.eras
                            .abbr
                            .get("1")
                            .expect("Gregorian calendar must have data for AD")
                            .into(),
                    );
                    data.eras.narrow.insert(
                        "-2".into(),
                        greg.eras
                            .narrow
                            .get("0")
                            .expect("Gregorian calendar must have data for BC")
                            .into(),
                    );
                    data.eras.narrow.insert(
                        "-1".into(),
                        greg.eras
                            .narrow
                            .get("1")
                            .expect("Gregorian calendar must have data for AD")
                            .into(),
                    );
                }

                Ok(DataResponse {
                    metadata: Default::default(),
                    #[allow(clippy::redundant_closure_call)]
                    payload: Some(DataPayload::from_owned(($expr)(
                        &data,
                        &calendar.to_string(),
                    ))),
                })
            }
        }

        impl IterableDataProvider<$marker> for crate::DatagenProvider {
            fn supported_locales(&self) -> Result<Vec<DataLocale>, DataError> {
                let mut r = Vec::new();
                if $calendared == "locale" {
                    for (cal_value, cldr_cal) in &*SUPPORTED_CALS {
                        r.extend(
                            self.source
                                .cldr()?
                                .dates(cldr_cal)
                                .list_langs()?
                                .map(|lid| {
                                    let mut locale: Locale = lid.into();
                                    locale
                                        .extensions
                                        .unicode
                                        .keywords
                                        .set(key!("ca"), cal_value.clone());
                                    DataLocale::from(locale)
                                }),
                        );
                    }
                } else {
                    let calendar = if $calendared == "false" {
                        value!("gregory")
                    } else {
                        value!($calendared)
                    };
                    let cldr_cal = SUPPORTED_CALS
                        .get(&calendar)
                        .ok_or_else(|| DataErrorKind::MissingLocale.into_error())?;
                    r.extend(
                        self.source
                            .cldr()?
                            .dates(cldr_cal)
                            .list_langs()?
                            .map(|lid| {
                                let locale: Locale = lid.into();
                                DataLocale::from(locale)
                            }),
                    );
                }

                // TODO(#3212): Remove
                if $marker::KEY == TimeLengthsV1Marker::KEY {
                    r.retain(|l| l.get_langid() != icu_locid::langid!("byn") && l.get_langid() != icu_locid::langid!("ssy"));
                }

                Ok(self.filter_data_locales(r))
            }
        }
    };
}

impl_data_provider!(
    GregorianDateSymbolsV1Marker,
    symbols::convert_dates,
    calendared = "gregory"
);
impl_data_provider!(
    BuddhistDateSymbolsV1Marker,
    symbols::convert_dates,
    calendared = "buddhist"
);
impl_data_provider!(
    JapaneseDateSymbolsV1Marker,
    symbols::convert_dates,
    calendared = "japanese"
);
impl_data_provider!(
    JapaneseExtendedDateSymbolsV1Marker,
    symbols::convert_dates,
    calendared = "japanext"
);
impl_data_provider!(
    CopticDateSymbolsV1Marker,
    symbols::convert_dates,
    calendared = "coptic"
);
impl_data_provider!(
    IndianDateSymbolsV1Marker,
    symbols::convert_dates,
    calendared = "indian"
);
impl_data_provider!(
    PersianDateSymbolsV1Marker,
    symbols::convert_dates,
    calendared = "persian"
);
impl_data_provider!(
    EthiopianDateSymbolsV1Marker,
    symbols::convert_dates,
    calendared = "ethiopic"
);
impl_data_provider!(
    RocDateSymbolsV1Marker,
    symbols::convert_dates,
    calendared = "roc"
);
impl_data_provider!(
    TimeSymbolsV1Marker,
    |dates, _| { symbols::convert_times(dates) },
    calendared = "false"
);
impl_data_provider!(
    DateSkeletonPatternsV1Marker,
    |dates, _| { DateSkeletonPatternsV1::from(dates) },
    calendared = "locale"
);
impl_data_provider!(
    GregorianDateLengthsV1Marker,
    |dates, _| DateLengthsV1::from(dates),
    calendared = "gregory"
);
impl_data_provider!(
    BuddhistDateLengthsV1Marker,
    |dates, _| DateLengthsV1::from(dates),
    calendared = "buddhist"
);
impl_data_provider!(
    JapaneseDateLengthsV1Marker,
    |dates, _| DateLengthsV1::from(dates),
    calendared = "japanese"
);
impl_data_provider!(
    JapaneseExtendedDateLengthsV1Marker,
    |dates, _| DateLengthsV1::from(dates),
    calendared = "japanext"
);
impl_data_provider!(
    CopticDateLengthsV1Marker,
    |dates, _| DateLengthsV1::from(dates),
    calendared = "coptic"
);
impl_data_provider!(
    IndianDateLengthsV1Marker,
    |dates, _| DateLengthsV1::from(dates),
    calendared = "indian"
);
impl_data_provider!(
<<<<<<< HEAD
    RocDateLengthsV1Marker,
    |dates, _| DateLengthsV1::from(dates),
    calendared = "roc"
=======
    PersianDateLengthsV1Marker,
    |dates, _| DateLengthsV1::from(dates),
    calendared = "persian"
>>>>>>> a9a9990e
);
impl_data_provider!(
    EthiopianDateLengthsV1Marker,
    |dates, _| DateLengthsV1::from(dates),
    calendared = "ethiopic"
);
impl_data_provider!(
    TimeLengthsV1Marker,
    |dates, _| TimeLengthsV1::from(dates),
    calendared = "false"
);

#[cfg(test)]
mod test {
    use super::*;
    use icu_locid::locale;

    #[test]
    fn test_basic_patterns() {
        let provider = crate::DatagenProvider::for_test();

        let locale: Locale = locale!("cs");
        let cs_dates: DataPayload<GregorianDateLengthsV1Marker> = provider
            .load(DataRequest {
                locale: &locale.into(),
                metadata: Default::default(),
            })
            .expect("Failed to load payload")
            .take_payload()
            .expect("Failed to retrieve payload");

        assert_eq!("d. M. y", cs_dates.get().date.medium.to_string());
    }

    #[test]
    fn test_with_numbering_system() {
        let provider = crate::DatagenProvider::for_test();

        let locale: Locale = locale!("haw");
        let cs_dates: DataPayload<GregorianDateLengthsV1Marker> = provider
            .load(DataRequest {
                locale: &locale.into(),
                metadata: Default::default(),
            })
            .expect("Failed to load payload")
            .take_payload()
            .expect("Failed to retrieve payload");

        assert_eq!("d MMM y", cs_dates.get().date.medium.to_string());
        // TODO(#308): Support numbering system variations. We currently throw them away.
        assert_eq!("d/M/yy", cs_dates.get().date.short.to_string());
    }

    #[test]
    fn test_datetime_skeletons() {
        use icu_datetime::pattern::runtime::{Pattern, PluralPattern};
        use icu_plurals::PluralCategory;
        use std::convert::TryFrom;

        let provider = crate::DatagenProvider::for_test();

        let locale: Locale = "fil-u-ca-gregory".parse().unwrap();
        let skeletons: DataPayload<DateSkeletonPatternsV1Marker> = provider
            .load(DataRequest {
                locale: &locale.into(),
                metadata: Default::default(),
            })
            .expect("Failed to load payload")
            .take_payload()
            .expect("Failed to retrieve payload");
        let skeletons = &skeletons.get().0;

        assert_eq!(
            Some(
                &"L".parse::<Pattern>()
                    .expect("Failed to create pattern")
                    .into()
            ),
            skeletons.get(&SkeletonV1::try_from("M").expect("Failed to create Skeleton"))
        );

        let mut expected = PluralPattern::new(
            "'linggo' w 'ng' Y"
                .parse()
                .expect("Failed to create pattern"),
        )
        .expect("Failed to create PatternPlurals");
        expected.maybe_set_variant(
            PluralCategory::One,
            "'ika'-w 'linggo' 'ng' Y"
                .parse()
                .expect("Failed to create pattern"),
        );
        assert_eq!(
            Some(&expected.into()),
            skeletons.get(&SkeletonV1::try_from("yw").expect("Failed to create Skeleton"))
        );
    }

    #[test]
    fn test_basic_symbols() {
        use icu_calendar::types::MonthCode;
        use tinystr::tinystr;
        let provider = crate::DatagenProvider::for_test();

        let locale: Locale = locale!("cs");
        let cs_dates: DataPayload<GregorianDateSymbolsV1Marker> = provider
            .load(DataRequest {
                locale: &locale.into(),
                metadata: Default::default(),
            })
            .unwrap()
            .take_payload()
            .unwrap();

        assert_eq!(
            "srpna",
            cs_dates
                .get()
                .months
                .format
                .wide
                .get(MonthCode(tinystr!(4, "M08")))
                .unwrap()
        );

        assert_eq!(
            "po",
            cs_dates.get().weekdays.format.short.as_ref().unwrap().0[1]
        );
    }

    #[test]
    fn unalias_contexts() {
        let provider = crate::DatagenProvider::for_test();

        let locale: Locale = locale!("cs");
        let cs_dates: DataPayload<GregorianDateSymbolsV1Marker> = provider
            .load(DataRequest {
                locale: &locale.into(),
                metadata: Default::default(),
            })
            .unwrap()
            .take_payload()
            .unwrap();

        // Czech months are not unaliased because `wide` differs.
        assert!(cs_dates.get().months.stand_alone.is_some());

        // Czech months are not unaliased because `wide` differs.
        assert!(cs_dates
            .get()
            .months
            .stand_alone
            .as_ref()
            .unwrap()
            .abbreviated
            .is_none());
        assert!(cs_dates
            .get()
            .months
            .stand_alone
            .as_ref()
            .unwrap()
            .short
            .is_none());
        assert!(cs_dates
            .get()
            .months
            .stand_alone
            .as_ref()
            .unwrap()
            .narrow
            .is_none());
        assert!(cs_dates
            .get()
            .months
            .stand_alone
            .as_ref()
            .unwrap()
            .wide
            .is_some());

        // Czech weekdays are unaliased because they completely overlap.
        assert!(cs_dates.get().weekdays.stand_alone.is_none());
    }
}<|MERGE_RESOLUTION|>--- conflicted
+++ resolved
@@ -371,15 +371,14 @@
     calendared = "indian"
 );
 impl_data_provider!(
-<<<<<<< HEAD
     RocDateLengthsV1Marker,
     |dates, _| DateLengthsV1::from(dates),
     calendared = "roc"
-=======
+);
+impl_data_provider!(
     PersianDateLengthsV1Marker,
     |dates, _| DateLengthsV1::from(dates),
     calendared = "persian"
->>>>>>> a9a9990e
 );
 impl_data_provider!(
     EthiopianDateLengthsV1Marker,
