--- conflicted
+++ resolved
@@ -6,13 +6,12 @@
 //! time, and astronomy; these are intended for calender calculations and based off
 //! _Calendrical Calculations_ by Reingold & Dershowitz.
 
-<<<<<<< HEAD
 use crate::error::LocationOutOfBoundsError;
-use crate::helpers::{div_rem_euclid_f64, i64_to_i32, interval_mod_f64, I32Result};
-=======
-use crate::error::LocationError;
-use crate::helpers::*;
->>>>>>> 6bf559cb
+use crate::helpers::{
+    arccos_degrees, arcsin_degrees, arctan_degrees, binary_search, cos_degrees, div_rem_euclid_f64,
+    i64_to_i32, interval_mod_f64, invert_angular, mod3, poly, signum, sin_degrees, tan_degrees,
+    I32Result,
+};
 use crate::iso::Iso;
 use crate::rata_die::RataDie;
 use crate::types::Moment;
@@ -28,11 +27,7 @@
     latitude: f64,  // latitude from -90 to 90
     longitude: f64, // longitude from -180 to 180
     elevation: f64, // elevation in meters
-<<<<<<< HEAD
-    offset: f64,    // time offset in fractional days
-=======
     zone: f64,      // UTC timezone offset
->>>>>>> 6bf559cb
 }
 #[allow(clippy::excessive_precision)]
 pub(crate) const PI: f64 = 3.14159265358979323846264338327950288_f64;
@@ -61,22 +56,17 @@
         latitude: f64,
         longitude: f64,
         elevation: f64,
-<<<<<<< HEAD
-        offset: f64,
+        zone: f64,
     ) -> Result<Location, LocationOutOfBoundsError> {
-=======
-        zone: f64,
-    ) -> Result<Location, LocationError> {
->>>>>>> 6bf559cb
         if !(-90.0..=90.0).contains(&latitude) {
             return Err(LocationOutOfBoundsError::Latitude(latitude));
         }
         if !(-180.0..=180.0).contains(&longitude) {
             return Err(LocationOutOfBoundsError::Longitude(longitude));
         }
-        if !(MIN_UTC_OFFSET..=MAX_UTC_OFFSET).contains(&offset) {
+        if !(MIN_UTC_OFFSET..=MAX_UTC_OFFSET).contains(&zone) {
             return Err(LocationOutOfBoundsError::Offset(
-                offset,
+                zone,
                 MIN_UTC_OFFSET,
                 MAX_UTC_OFFSET,
             ));
@@ -85,11 +75,7 @@
             latitude,
             longitude,
             elevation,
-<<<<<<< HEAD
-            offset,
-=======
             zone,
->>>>>>> 6bf559cb
         })
     }
 
@@ -97,21 +83,13 @@
         latitude: f64,
         longitude: f64,
         elevation: f64,
-<<<<<<< HEAD
-        offset: f64,
-=======
         zone: f64,
->>>>>>> 6bf559cb
     ) -> Location {
         Location {
             latitude,
             longitude,
             elevation,
-<<<<<<< HEAD
-            offset,
-=======
             zone,
->>>>>>> 6bf559cb
         }
     }
 
@@ -133,16 +111,10 @@
         self.elevation
     }
 
-<<<<<<< HEAD
-    /// Get the offset of a Location
-    pub(crate) fn offset(&self) -> f64 {
-        self.offset
-=======
     /// Get the utc-offset of a Location
     #[allow(dead_code)]
     pub(crate) fn zone(&self) -> f64 {
         self.zone
->>>>>>> 6bf559cb
     }
 
     /// Convert a longitude into a mean time zone;
@@ -173,19 +145,6 @@
         universal_time + Self::zone_from_longitude(location.longitude)
     }
 
-<<<<<<< HEAD
-    /// Given a location with a UTC-offset and a Moment in universal time,
-    /// return the Moment in standard time in the time zone with the given offset.
-    #[allow(dead_code)] // TODO: Remove dead_code tag after use
-    pub(crate) fn standard_from_universal(universal_moment: Moment, location: Location) -> Moment {
-        universal_moment + location.offset()
-    }
-
-    /// Given a location with a UTC-offset and a Moment in standard time,
-    /// return the Moment in universal time from the time zone with the given offset.
-    pub(crate) fn universal_from_standard(standard_moment: Moment, location: Location) -> Moment {
-        standard_moment - location.offset()
-=======
     /// Given a UTC-offset in hours and a Moment in standard time,
     /// return the Moment in universal time from the time zone with the given offset.
     /// The field utc_offset should be within the range of possible offsets given by
@@ -202,7 +161,6 @@
     pub(crate) fn standard_from_universal(standard_time: Moment, location: Location) -> Moment {
         debug_assert!(location.zone > MIN_UTC_OFFSET && location.zone < MAX_UTC_OFFSET, "UTC offset {0} was not within the possible range of offsets (see astronomy::MIN_UTC_OFFSET and astronomy::MAX_UTC_OFFSET)", location.zone);
         standard_time + location.zone
->>>>>>> 6bf559cb
     }
 }
 
@@ -1832,11 +1790,7 @@
         let zone = 0.0;
         while long <= 180.0 {
             while lat <= 90.0 {
-<<<<<<< HEAD
-                let location: Location = Location::try_new(lat, long, 1000.0, 0.0).unwrap();
-=======
                 let location: Location = Location::try_new(lat, long, 1000.0, zone).unwrap();
->>>>>>> 6bf559cb
                 assert_eq!(lat, location.latitude());
                 assert_eq!(long, location.longitude());
 
@@ -1849,7 +1803,6 @@
     #[test]
     fn check_location_errors() {
         let lat_too_small = Location::try_new(-90.1, 15.0, 1000.0, 0.0).unwrap_err();
-<<<<<<< HEAD
         assert_eq!(lat_too_small, LocationOutOfBoundsError::Latitude(-90.1));
         let lat_too_large = Location::try_new(90.1, -15.0, 1000.0, 0.0).unwrap_err();
         assert_eq!(lat_too_large, LocationOutOfBoundsError::Latitude(90.1));
@@ -1857,15 +1810,6 @@
         assert_eq!(long_too_small, LocationOutOfBoundsError::Longitude(180.1));
         let long_too_large = Location::try_new(-15.0, -180.1, 1000.0, 0.0).unwrap_err();
         assert_eq!(long_too_large, LocationOutOfBoundsError::Longitude(-180.1));
-=======
-        assert_eq!(lat_too_small, LocationError::LatitudeOutOfBounds(-90.1));
-        let lat_too_large = Location::try_new(90.1, -15.0, 1000.0, 0.0).unwrap_err();
-        assert_eq!(lat_too_large, LocationError::LatitudeOutOfBounds(90.1));
-        let long_too_small = Location::try_new(15.0, 180.1, 1000.0, 0.0).unwrap_err();
-        assert_eq!(long_too_small, LocationError::LongitudeOutOfBounds(180.1));
-        let long_too_large = Location::try_new(-15.0, -180.1, 1000.0, 0.0).unwrap_err();
-        assert_eq!(long_too_large, LocationError::LongitudeOutOfBounds(-180.1));
->>>>>>> 6bf559cb
     }
 
     #[test]
