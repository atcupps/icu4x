--- conflicted
+++ resolved
@@ -10,7 +10,7 @@
 use crate::helpers::{
     arccos_degrees, arcsin_degrees, arctan_degrees, binary_search, cos_degrees, div_rem_euclid_f64,
     i64_to_i32, interval_mod_f64, invert_angular, mod3, poly, signum, sin_degrees, tan_degrees,
-    I32Result,
+    I32Result, next_moment,
 };
 use crate::iso::Iso;
 use crate::rata_die::RataDie;
@@ -58,13 +58,8 @@
 
 impl Location {
     /// Create a location; latitude is from -90 to 90, and longitude is from -180 to 180;
-<<<<<<< HEAD
     /// attempting to create a location outside of these bounds will result in a LocationOutOfBoundsError.
     #[allow(dead_code)] // TODO: Remove dead_code tag after use
-=======
-    /// attempting to create a location outside of these bounds will result in a LocationError.
-    #[allow(dead_code)]
->>>>>>> fa3e3a8c
     pub(crate) fn try_new(
         latitude: f64,
         longitude: f64,
