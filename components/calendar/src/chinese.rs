--- conflicted
+++ resolved
@@ -618,7 +618,6 @@
         for case in cases {
             let chinese = Inner::chinese_based_date_from_fixed(RataDie::new(case.fixed));
             assert_eq!(
-<<<<<<< HEAD
                 case.expected_year, chinese.0.year,
                 "Chinese from fixed failed for case: {case:?}"
             );
@@ -629,21 +628,6 @@
             assert_eq!(
                 case.expected_day, chinese.0.day,
                 "Chinese from fixed failed for case: {case:?}"
-=======
-                case.expected_year,
-                chinese.year().number,
-                "Chinese year from fixed failed for case: {case:?}"
-            );
-            assert_eq!(
-                case.expected_month,
-                chinese.month().ordinal,
-                "Chinese month from fixed failed for case: {case:?}"
-            );
-            assert_eq!(
-                case.expected_day,
-                chinese.day_of_month().0,
-                "Chinese day_of_month from fixed failed for case: {case:?}"
->>>>>>> 2075d9ed
             );
         }
     }
